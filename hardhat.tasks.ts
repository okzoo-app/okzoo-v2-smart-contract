--- conflicted
+++ resolved
@@ -1,15 +1,9 @@
 import * as fs from "fs";
-import { task } from "hardhat/config";
-// import { HardhatRuntimeEnvironment } from "hardhat/types";
+import { extendEnvironment, task, vars } from "hardhat/config";
+import { HardhatRuntimeEnvironment } from "hardhat/types";
 import path from "path";
 import { ContractInfo, ContractOperation } from "./scripts/contract-operation";
 
-<<<<<<< HEAD
-// // additional settings
-// extendEnvironment((hre: HardhatRuntimeEnvironment) => {
-//     const account = getConfiguredVar("PRIVATE_KEY"); // owner account
-//     hre.config.networks[hre.network.name].accounts = [account];
-=======
 // additional settings
 extendEnvironment((hre: HardhatRuntimeEnvironment) => {
     // For local development, we dont need to specify the private key
@@ -17,16 +11,15 @@
         const account = getConfiguredVar("PRIVATE_KEY"); // owner account
         hre.config.networks[hre.network.name].accounts = [account];
     }
->>>>>>> 8fa4cc8a
+    const apiKeyObj = hre.config.etherscan.apiKey;
 
-//     const apiKeyObj = hre.config.etherscan.apiKey;
-//     // @ts-expect-error - Network name is dynamically assigned
-//     if (!apiKeyObj[hre.network.name]) {
-//         const apiKey = getConfiguredVar("ETHERSCAN_KEY");
-//         // @ts-expect-error - Network name is dynamically assigned
-//         apiKeyObj[hre.network.name] = apiKey;
-//     }
-// });
+    // @ts-expect-error - Network name is dynamically assigned
+    if (!apiKeyObj[hre.network.name]) {
+        const apiKey = getConfiguredVar("ETHERSCAN_KEY");
+        // @ts-expect-error - Network name is dynamically assigned
+        apiKeyObj[hre.network.name] = apiKey;
+    }
+});
 // Task: Deploy a new upgradeable contract using OpenZeppelin's proxy pattern
 task("deployProxy", "Deploy a contract in using proxy pattern (openzepellin EIP712Upgradeable)")
     .addParam("contract", "The contract name to deploy")
@@ -106,14 +99,14 @@
     });
 
 // Helper: get value for a var, either from env or vars setting
-// function getConfiguredVar(key: string) {
-//     let account = process.env[key] || "";
-//     if (!account) {
-//         // try to get from var config if not found in env
-//         account = vars.get(key, "");
-//     }
-//     return account;
-// }
+function getConfiguredVar(key: string) {
+    let account = process.env[key] || "";
+    if (!account) {
+        // try to get from var config if not found in env
+        account = vars.get(key, "");
+    }
+    return account;
+}
 
 // Helper: Log contract deployment/verification/upgrade details to contracts.json
 // eslint-disable-next-line @typescript-eslint/no-explicit-any
