--- conflicted
+++ resolved
@@ -11,15 +11,9 @@
 // };
 
 export const ConfigOkzooV2 = {
-<<<<<<< HEAD
-    owner: "0xe492BE5D1f9C0DA726C560Bc451835AfC5568313", // TODO: set owner
-    verifier: "0xe492BE5D1f9C0DA726C560Bc451835AfC5568313",
-    domain: "OKZOO",
-=======
     owner: "0x781A5e70d71A1a223995FbCcfF810d57b9Ef1098", // TODO: set owner
     // owner: "0x458f60CDcbc8ADA5Afd52B6e37D92823FF18F7b5", // TODO: set owner
     verifier: "0x458f60CDcbc8ADA5Afd52B6e37D92823FF18F7b5",
     domain: "OKZOO_v2",
->>>>>>> 730ad03c
     version: "1",
 };